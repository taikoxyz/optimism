--- conflicted
+++ resolved
@@ -281,19 +281,6 @@
 	}
 	// If the gas limit is set, we can use that as the gas
 	if gasLimit == 0 {
-<<<<<<< HEAD
-=======
-		callArgs := ethereum.CallMsg{
-			From:       m.cfg.From,
-			To:         candidate.To,
-			GasTipCap:  gasTipCap,
-			GasFeeCap:  gasFeeCap,
-			Data:       candidate.TxData,
-			Value:      candidate.Value,
-			AccessList: candidate.AccessList,
-		}
-
->>>>>>> 43346f17
 		for _, blob := range candidate.Blobs {
 			commitment, err := blob.ComputeKZGCommitment()
 			if err != nil {
@@ -337,11 +324,7 @@
 			Gas:        gasLimit,
 			BlobHashes: blobHashes,
 			Sidecar:    sidecar,
-<<<<<<< HEAD
 			AccessList: *accessList,
-=======
-			AccessList: candidate.AccessList,
->>>>>>> 43346f17
 		}
 		if err := finishBlobTx(message, m.chainID, gasTipCap, gasFeeCap, blobFeeCap, candidate.Value); err != nil {
 			return nil, fmt.Errorf("failed to create blob transaction: %w", err)
@@ -356,11 +339,7 @@
 			Value:      candidate.Value,
 			Data:       candidate.TxData,
 			Gas:        gasLimit,
-<<<<<<< HEAD
 			AccessList: *accessList,
-=======
-			AccessList: candidate.AccessList,
->>>>>>> 43346f17
 		}
 	}
 	return m.signWithNextNonce(ctx, txMessage) // signer sets the nonce field of the tx
